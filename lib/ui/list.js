/*

  A list.

  Binds to a collection. Every item has its own view, which is created by the
  itemFactory options.

  Will also add a loading class to the DOM element when the collection is syncing.

  TODO: List should derivate from Layout

*/

define([
  "joshlib!uielement",
  "joshlib!ui/listitem",
  "joshlib!ui/item",
  "joshlib!utils/dollar",
  "joshlib!vendor/underscore",
  "joshlib!utils/i18n"
], function(
  UIElement,
  UIListItem,
  UIItem,
  $,
  _,
  i18n
) {

  var UIList = UIElement.extend({
    initialize:function(options) {
      var self = this;

      if (options.templateEl) {
        this.template = this.compileTemplate($(options.templateEl).text());
      } else if (options.template) {
        this.template = this.compileTemplate(options.template);
      } else {
        this.template = this.compileTemplate('<ul><%= children %></ul>');
      }

      this.UIItemClass = options.UIItemClass || UIListItem;
      this.itemOptions = options.itemOptions || {scroller: false};
      this.itemTemplateEl = options.itemTemplateEl;
      this.itemOptions.templateEl = this.itemOptions.templateEl || this.itemTemplateEl;
      this.itemOptions.template = this.itemOptions.template || options.itemTemplate;
      this.maxLength = options.maxLength || null;
      this.data = options.data || {};
      this.items = [];

      this.listItemFactory = options.listItemFactory || function(model, offset) {
        var params = {
          model: model,
          offset: offset,
          view: this.itemFactory(model, offset)
        };

        return new UIListItem(params);
      };
      this.listItemFactory = _.bind(this.listItemFactory, this);

      // Default item factory
      this.itemFactory = options.itemFactory || function(model, offset) {
        var params = {
          model: model,
          offset: offset
        };

        _.extend(params, this.itemOptions);

        return new UIItem(params);
      };

      this.childrenLeftToAdd = 0;
      this.loadMore = options.loadMore || function() {
        var oldLength;
        if (this.collection && this.childrenLeftToAdd === 0) {
          oldLength = this.collection.length;
          this.isLoadingMore = true;
          this.trigger("loadMoreStart");
          this.childrenLeftToAdd = this.collection.limit;
          this.collection.fetch({
            dataSourceQuery: {
              skip: this.collection.skip,
              limit: this.collection.limit
            },
            update: true,
            add: true,
            remove: false,
            success: _.bind(function(coll) {
              if (coll && coll.length === oldLength) {
                this.trigger("loadMoreEnd");
                this.trigger("loadMoreLast");
                this.$el.find('.js-loading-more').remove();
                if (this.hasScroller && this.iScroller) {
                  setTimeout(_.bind(function() {
                    this.iScroller.refresh();
                  }, this),0);
                }
              }
            }, this),
            error: function(err) {
              console.log(err);
              this.isLoadingMore = false;
            }
          });
        }
      };

      this.autoLoadMore = options.autoLoadMore;

      if (this.autoLoadMore) {
        this.on('loadMoreEnd', function() {
          // Reenable loadMore when the previous one is done
          this.isLoadingMore = false;
        }, this);

        options.onScroll = options.onScroll || function(e, scrollHeight, scrollTop, scrollLeft) {
          // If we currently are doing a load more, do nothing
          if (self.isLoadingMore) return;
          if (scrollHeight - self.getLoadMoreDistance() <= scrollTop + self.$el.innerHeight()) {
            self.loadMore();
          }
        };
      } else {
        options.onScroll = options.onScroll || false;
      }

      // As explained below, we need this.customLoadEvent
      // to be always true in this case. However, we
      // do need to know
      if (options.customLoadEvent) {
        this.wantsCustomLoadEvent = true;
      }

      // The list must wait for all of its children to be "loaded"
      // before it may trigger the "load" event.
      this.customLoadEvent = true;

      // Data loading class that gets added to the view's element
      // while data synchro is on. "loading" is used if not overridden
      // Set the option to false or null (and not undefined) to cancel
      // the addition of the class.
      this.dataLoadingClass = 'loading';
      if (typeof options.dataLoadingClass !== 'undefined') {
        this.dataLoadingClass = options.dataLoadingClass;
      }
      if (this.dataLoadingClass === false) {
        this.dataLoadingClass = null;
      }

      // Propagate "shown", "hidden" events to the view's children
      this.bind('shown', function () {
        _.each(this.items, function (child) {
          child.trigger('shown');
        });
      }, this);
      this.bind('hidden', function () {
        _.each(this.items, function (child) {
          child.trigger('hidden');
        });
      }, this);

      UIElement.prototype.initialize.call(this, options);

      if (options.collection) this.setCollection(options.collection);
    },
<<<<<<< HEAD
    getItemContainer: function () {
      // it is possible that this method finds a sublist
      // instead of the current list
      // if that's the case, override this method
      var itemContainerSelectors = ['*[data-container]', 'ul', 'ol'];
      //var container = closest_descendant(this.$el, itemContainerSelector);
      var container;
      for (var i = 0; i < itemContainerSelectors.length; i++) {
        var selector = itemContainerSelectors[i];
        container = this.$(selector).first();
        if (container.length) break;
      }
      if (container.length === 0) {
        container = this.$el.first();
      }
      return container;
    },
    setItemHeight: function() {
      var el = this.$el.find("li[data-joshfire-child=0]");
      if (el.length) {
        this.itemHeight = el.height();
        this.loadMoreDistance = 5 * this.itemHeight;
      }
    },
=======
>>>>>>> e2253819

    setCollection: function(collection, render) {
      if(this.collection) {
        this.collection.unbind('change', this.colChangedHandler, this);
        this.collection.unbind('add', this.addChild, this);
        this.collection.unbind('remove', this.colChangedHandler, this);
        this.collection.unbind('reset', this.colChangedHandler, this);
        this.collection.unbind('syncstarted', this.syncStartedHandler, this);
        this.collection.unbind('syncsuccess', this.syncSuccessHandler, this);
        this.collection.unbind('syncerror', this.syncErrorHandler, this);
      }

      this.collection = collection;
      this.newChildren = [];

      if(collection) {
        collection.bind('change', this.colChangedHandler, this);
        collection.bind('add', this.addChild, this);
        collection.bind('remove', this.colChangedHandler, this);
        collection.bind('reset', this.colChangedHandler, this);
        collection.bind('syncstarted', this.syncStartedHandler, this);
        collection.bind('syncsuccess', this.syncSuccessHandler, this);
        collection.bind('syncerror', this.syncErrorHandler, this);
      }

      this.update(render);
    },

    /**
    * Return the real height of the list, not the one of the container.
    */
    getListHeight: function() {
      return this.$el.find('.first').outerHeight();
    },

    /**
    * The load more distance is the distance from the bottom of the list for which
    * we trigger a load more.
    *
    * We need to calculate it after each load more because we do not know if the
    * height of the new items will be the same as the old ones.
    *
    * Except if overridden, it's 5 times the average item height
    **/
    calcLoadMoreDistance: function(oldListHeight, newListHeight, addedLength) {
      addedLength = addedLength || 1;
      this.loadMoreDistance = 5 * ((newListHeight - oldListHeight) / addedLength);
    },

    getLoadMoreDistance: function() {
      return this.loadMoreDistance;
    },

    /**
    *
    **/
    addChild: function(model) {
      var offset = this.items.length;
      var item = this.listItemFactory(model, offset);
      if(!this.maxLength || (this.maxLength && offset < this.maxLength)) {
        this.items.push(item);
        this.newChildren.push(item);
        this.renderChildren();
      }
    },

    /**
    * Render all the children that have been added by addChild.
    * We use _.debounce so that the renderChildren function is
    * called only when all children have been added via addChild
    */
    renderChildren: _.debounce(function() {
<<<<<<< HEAD
      var itemContainer = this.getItemContainer();
      var lastOffset = itemContainer.children().last().data('joshfire-child');

      _(this.newChildren).each(_.bind(function(item) {
        this.generateItem(_.bind(function(err, html) {
          itemContainer.append(html);
          --this.ChildrenToAdd;

          if (this.ChildrenToAdd === 0) {
            window.setTimeout(_.bind(function() {
              if (this.hasScroller && this.iScroller) {
                this.iScroller.refresh();
              }
            }, this), 0);
          }
        }, this), item);
      }, this));

      this.setChildrenElements(lastOffset + 1);
      this.newChildren = [];
      this.trigger('loadMore');
=======
      var children = this.$el.find('*[data-joshfire-child]'),
          lastOffset = children.last().data('joshfire-child'),
          childrenToAdd = _.clone(this.newChildren),
          htmlToAdd = "",
          listHeightBefore, cb;

      this.newChildren = [];

      if (this.isLoadingMore) {
        listHeightBefore = this.getListHeight();
        cb = _.bind(function () {
          this.calcLoadMoreDistance(listHeightBefore, this.getListHeight(), childrenToAdd.length);
          this.trigger('loadMoreEnd');
          if (this.childrenLeftToAdd) {
            this.trigger("loadMoreLast");
          }
        }, this);
      }


      _(childrenToAdd).each(_.bind(function(item) {
        this.generateItem(_.bind(function(err, html) {
          htmlToAdd += html;
          --this.childrenLeftToAdd;
        }, this), item);
      }, this));

      this.$el.find('.js-loading-more').remove();

      setTimeout(_.bind(function() {
        children.first().siblings().last().after(htmlToAdd);

        this.setChildrenElements(lastOffset+1);

        // If we use iScroll, we need to wait for the refresh before
        // calling the callback
        if (this.hasScroller && this.iScroller) {
          this.iScroller.options.onRefresh = cb;
          window.setTimeout(_.bind(function() {
            this.iScroller.refresh();
          }, this), 0);
        } else if (cb) {
          cb();
        }
      }, this), 0);

>>>>>>> e2253819
    }),

    /**
    * Allows for a developper to override it in
    * case he doesn't always need a crude render.
    **/
    colChangedHandler: function() {
      this.update(true);
    },

    update: function(render) {
      // TODO: destroy previous items?
      var size = this.maxLength ?
                  Math.min(this.collection.length, this.maxLength) :
                  this.collection.length;
      this.items = new Array(size);
      this.itemsLoaded = 0;

      var itemLoaded = function () {
        ++this.itemsLoaded;
        if (this.itemsLoaded === size && !this.wantsCustomLoadEvent) {
          // All children have been loaded
          this.trigger('load');
        }
      };

      // Create item elements
      for (var i = 0; i < size; i++) {
        var model = this.collection.at(i);
        this.items[i] = this.listItemFactory(model, i);

        // React to the "load" event of the child view,
        // triggering the "load" event of the container once
        // all children have been loaded.
        this.items[i].bind('load', _.bind(itemLoaded, this));
      }

      if(render) this.render();
    },

    setChildrenElements: function (startFrom) {
      _.each(this.items, function(item, offset) {
        if (offset < startFrom) return;
        var el = $(this.el).find('*[data-joshfire-child='+offset+']')[0];
        item.setElement(el, true);
        item.enhance();
      }, this);
    },

    generate: function(cb) {
      var items = this.items;
      var contents = new Array(items.length);
      var processed = 0;
      var template = this.template;
      var self = this;

      if(!items.length) {
        var str = template({children: '', collection: this.collection, T: i18n.getText});
        cb(null, str);
        return;
      }

      for (var i = 0; i < items.length; i++) {
        // Create a scope for the current item
        (function(item, num) {
          this.generateItem(function(err, content) {
            contents[num] = content;
            // If last item was processed, fire callback
            if(++processed === items.length) {
              var context = {children: contents.join(''), collection: self.collection};
              context = _.extend(context, self.data);
              var str = template(context);
              cb(null, str);
            }
          }, item);
        }).call(this, items[i], i);
      }
    },

    generateItem: function(cb, item) {
      item.generate(cb);
    },

    enhance: function() {
      this.setChildrenElements();
      this.$('.joshfire-link').unbind('click').bind('click', function(e) {
        e.preventDefault();
        var location = $(e.currentTarget).attr('data-joshfire-link-url');
        window.location = location;
        return false;
      });

      UIElement.prototype.enhance.call(this);

      this.calcLoadMoreDistance(0, this.getListHeight(), this.items.length);

      if (this.items.length === 0 && !this.wantsCustomLoadEvent) {
        // No children to render? That means the list is loaded
        this.trigger('load');
      }
    },

    setContent: function(html) {
      $(this.el).html(html);
    },

    syncStartedHandler: function() {
      if (this.isLoadingMore) {
        this.$el.find('ul').append('<li class="js-loading-more loading-more"><div>&nbsp;</div></li>');
        if (this.hasScroller) window.setTimeout(_.bind(function() {
          this.iScroller.refresh();
        }, this), 0);
      } else if (this.dataLoadingClass) {
        $(this.el).addClass(this.dataLoadingClass);
      }
    },

    syncSuccessHandler: function() {
      var self = this;
      if (this.dataLoadingClass) window.setTimeout(function () {
        $(self.el).removeClass(self.dataLoadingClass);
      }, 5000);
    },

    syncErrorHandler: function() {
      if (this.dataLoadingClass) $(this.el).removeClass(this.dataLoadingClass);
    }
  });

  return UIList;
});<|MERGE_RESOLUTION|>--- conflicted
+++ resolved
@@ -165,7 +165,6 @@
 
       if (options.collection) this.setCollection(options.collection);
     },
-<<<<<<< HEAD
     getItemContainer: function () {
       // it is possible that this method finds a sublist
       // instead of the current list
@@ -190,8 +189,6 @@
         this.loadMoreDistance = 5 * this.itemHeight;
       }
     },
-=======
->>>>>>> e2253819
 
     setCollection: function(collection, render) {
       if(this.collection) {
@@ -263,77 +260,56 @@
     * We use _.debounce so that the renderChildren function is
     * called only when all children have been added via addChild
     */
-    renderChildren: _.debounce(function() {
-<<<<<<< HEAD
+    renderChildren: _.debounce(function () {
       var itemContainer = this.getItemContainer();
       var lastOffset = itemContainer.children().last().data('joshfire-child');
-
-      _(this.newChildren).each(_.bind(function(item) {
-        this.generateItem(_.bind(function(err, html) {
-          itemContainer.append(html);
-          --this.ChildrenToAdd;
-
-          if (this.ChildrenToAdd === 0) {
-            window.setTimeout(_.bind(function() {
-              if (this.hasScroller && this.iScroller) {
-                this.iScroller.refresh();
-              }
-            }, this), 0);
-          }
+      var childrenToAdd = this.newChildren.length;
+      var htmlToAdd = '';
+      var listHeightBefore = 0;
+      var callback = function () {};
+
+      if (this.isLoadingMore) {
+        listHeightBefore = this.getListHeight();
+        callback = _.bind(function () {
+          this.calcLoadMoreDistance(
+            listHeightBefore,
+            this.getListHeight(),
+            childrenToAdd
+          );
+          this.trigger('loadMoreEnd');
+          this.trigger('loadMoreLast');
+        }, this);
+      }
+
+      // TODO: in theory, "generate" may be async but this code assumes
+      // that the function runs synchronously!
+      _(this.newChildren).each(_.bind(function (item) {
+        this.generateItem(_.bind(function (err, html) {
+          htmlToAdd += html;
         }, this), item);
       }, this));
+
+      this.$el.find('.js-loading-more').remove();
+
+      itemContainer.append(htmlToAdd);
+      this.setChildrenElements(lastOffset + 1);
+      this.newChildren = [];
+      this.childrenLeftToAdd = 0;
+
+      // If we use iScroll, we need to wait for the refresh before
+      // calling the callback
+      if (this.hasScroller && this.iScroller) {
+        this.iScroller.options.onRefresh = _.once(callback);
+        _.defer(_.bind(function () {
+          this.iScroller.refresh();
+        }, this));
+      } else {
+        callback();
+      }
 
       this.setChildrenElements(lastOffset + 1);
       this.newChildren = [];
       this.trigger('loadMore');
-=======
-      var children = this.$el.find('*[data-joshfire-child]'),
-          lastOffset = children.last().data('joshfire-child'),
-          childrenToAdd = _.clone(this.newChildren),
-          htmlToAdd = "",
-          listHeightBefore, cb;
-
-      this.newChildren = [];
-
-      if (this.isLoadingMore) {
-        listHeightBefore = this.getListHeight();
-        cb = _.bind(function () {
-          this.calcLoadMoreDistance(listHeightBefore, this.getListHeight(), childrenToAdd.length);
-          this.trigger('loadMoreEnd');
-          if (this.childrenLeftToAdd) {
-            this.trigger("loadMoreLast");
-          }
-        }, this);
-      }
-
-
-      _(childrenToAdd).each(_.bind(function(item) {
-        this.generateItem(_.bind(function(err, html) {
-          htmlToAdd += html;
-          --this.childrenLeftToAdd;
-        }, this), item);
-      }, this));
-
-      this.$el.find('.js-loading-more').remove();
-
-      setTimeout(_.bind(function() {
-        children.first().siblings().last().after(htmlToAdd);
-
-        this.setChildrenElements(lastOffset+1);
-
-        // If we use iScroll, we need to wait for the refresh before
-        // calling the callback
-        if (this.hasScroller && this.iScroller) {
-          this.iScroller.options.onRefresh = cb;
-          window.setTimeout(_.bind(function() {
-            this.iScroller.refresh();
-          }, this), 0);
-        } else if (cb) {
-          cb();
-        }
-      }, this), 0);
-
->>>>>>> e2253819
     }),
 
     /**
