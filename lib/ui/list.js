--- conflicted
+++ resolved
@@ -22,7 +22,7 @@
  * - templateEl: the DOM element or CSS selector to use to initialize the HTML
  * template for the list. The "templateEl" option is used to set the value of
  * the "template" option so both options should not be used at once.
- * 
+ *
  * - template: the HTML template of the view. Value can be a string or a
  * template function. The value is first computed based on the "templateEl"
  * option. If that option is not set, the value provided is used if set. The
@@ -39,7 +39,7 @@
  * the view that displays an item in the list. The function receives the
  * Backbone model to display as first parameter and the position offset as
  * second parameter. It must return a View.
- * 
+ *
  * - maxLength: maximum number of items that the list may render. If the list
  * contains more items, they are ignored.
  *
@@ -158,16 +158,12 @@
             offset: offset,
             view: this.itemFactory(model, offset)
           };
+
+          _.extend(params, this.listItemOptions);
+
           return new UIListItem(params);
         };
-<<<<<<< HEAD
-=======
-
-        _.extend(params, this.listItemOptions);
-
-        return new UIListItem(params);
-      };
->>>>>>> 191423c5
+
       this.listItemFactory = _.bind(this.listItemFactory, this);
 
       // The loadMore function fetches more items from the collection.
