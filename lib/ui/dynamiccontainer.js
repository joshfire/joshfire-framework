--- conflicted
+++ resolved
@@ -468,8 +468,6 @@
       this.trigger('load');
     },
 
-<<<<<<< HEAD
-
     /**
      * Overrides base "remove" function to forget about the underlying
      * model and collection and to propagate the request to the encapsulated
@@ -490,10 +488,10 @@
         this.view.remove();
         this.view = null;
       }
-=======
+    },
+
     scrollTop: function() {
       this.view.scrollTop();
->>>>>>> 2bfe8a37
     }
   });
 
