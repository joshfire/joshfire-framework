/**
 * @fileoverview Atomic view bound to a data model.
 *
 * The UIItem class is a basic view that is associated with a
 * Backbone model. The view is automatically refreshed when the
 * model changes (in other words, the view is rendered each time
 * a "change" event is triggered on the underlying model).
 *
 * There are two ways to bind the view to a model:
 * 1. when the view is created, passing a "model" property in the options:
 *  new UIItem({ model: foo });
 * 2. after the view has been created, through calls to the setModel function:
 *  view.setModel(foo);
 *
 * A UIItem class may also be given an HTML template (compatible with
 * Underscore's "template" function) or an element selector that targets
 * the HTML template in the DOM, e.g.:
 *  new UIItem({ template: "<h2><%= item.name %></h2>" });
 *  new UIItem({ templateEl: "#template-h2" });
 * ... provided #template-h2 is defined in the DOM for the second case,
 * typically in a "script" template:
 *  <script type="text/template" id="template-h2">
 *   <h2><%= item.name %></h2>
 *  </script>
 *
 * The variables exposed to the HTML context are:
 *  - model: the model associated with the view
 *  - item: a JSON representation of the Backbone model (in other words,
 *      the result of a call to model.toJSON())
 *  - all properties passed at creation step in a "data" property, e.g.:
 *      var view = new UIItem({
 *        templateEl: "#template-h2",
 *        data: { foo: "bar" }
 *      });
 *    would expose a "foo" variable to the HTML template whose value is "bar".
 *
 * Whenever possible, you should use the "data" mechanism to expose additional
 * properties to an HTML template in derivated views, as opposed to overwriting
 * the UIItem's "generate" function.
 */

/*global define*/

define([
  'joshlib!uielement',
  'joshlib!utils/dollar',
  'joshlib!utils/woodman',
  'joshlib!vendor/underscore',
  'joshlib!utils/i18n'
], function (UIElement, $, woodman, _, i18n) {
  var logger = woodman.getLogger('joshfire.framework.ui.item');

  /**
   * UIItem extends UIElement as all other views in the Framework.
   */
  var UIItem = UIElement.extend({
    /**
     * Initialization code that gets executed when the view is created.
     *
     * If set, the code initializes the HTML template and the model associated
     * with the view (as well as options taken care of by UIElement)
     *
     * @function
     * @param {Object} options View options. Properties understood on top
     *  of those of UIElement: "template" or "templateEl", "model".
     */
    initialize: function(options) {
<<<<<<< HEAD
      options = options || {};

      // Initialize the instance ID for logging purpose as needed
      this.initializeLogId(options);
      logger.log(this.logid, 'initialize');

      if (options.template) {
=======
      if (typeof options.template === 'string') {
>>>>>>> 191423c5
        this.template = this.compileTemplate(options.template);
      } else if (typeof options.template === 'function') {
        this.template = options.template;
      } else if (options.templateEl) {
        this.template = this.compileTemplate($(options.templateEl).text());
      }

      this.setModel(options.model);

      UIElement.prototype.initialize.call(this, options);
    },


    /**
     * Binds the view to the given model.
     *
     * Once bound to a model, the view will be automatically updated whenever
     * the model changes. By default, the update takes the form of a
     * re-rendering of the view but derived classes may override the "update"
     * function to implement less DOM intensive update mechanisms.
     *
     * This function only sets the given model. In particular, if the view is
     * already rendered, this function does not trigger an update. Set the
     * second parameter to force the update.
     *
     * TODO: Consider changing the default behavior. if the view is already
     * rendered and the view receives a new model, it should be automatically
     * updated. Note that update would likely affect running code that uses the
     * framework, so beware.
     *
     * @function
     * @param {Model} model Backbone model to bind to the view
     * @param {Boolean} update Update the view when set. When not, the view
     *  will just wait for new events on the model to update itself.
     */
    setModel: function (model, update) {
      if (this.model) {
        this.stopListening(this.model);
      }

      this.model = model;

      if (this.model) {
        logger.log(this.logid, 'set model',
          'model=' + (model.get('name') || model.id));
        this.listenTo(this.model, 'change', this.callIfNotRemoved(this.update));
      }
      if (update) {
        this.update();
      }
    },


    /**
     * Updates the contents of the view when the model changes
     *
     * Default implementation re-renders the view whenever a change is detected,
     * unless the view has not yet been rendered.
     *
     * Classes that derive this class may want to override that function to
     * provide a smarter mechanism, in particular not to update the underlying
     * view if it does not need to be updated.
     *
     * @function
     */
    update: function () {
      logger.log(this.logid, 'update');
      if (!this.rendered) return;
      this.render();
    },


    /**
     * Generates the view's HTML content for the underlying model.
     *
     * The HTML content generated is the inner HTML of the view, i.e. it
     * does not include the wrapping element of the view (this.el).
     *
     * The function runs the HTML template if one is defined, exposing
     * the underlying model and data options.
     *
     * If no HTML template is defined, the function returns an empty string.
     * If no model is set, the function returns an empty string as well. This
     * last behavior allows to make certain assumptions in the HTML template,
     * not to clutter the code with ugly "<%= (foo ? foo.name : '') %>".
     *
     * @function
     * @param {function} cb Callback function called with an error or
     *  the HTML markup to render. The function never sets the error but note
     *  the HTML template may crash if it's invalid or if it makes wrong
     *  assumptions about the model.
     */
    generate: function(cb) {
      if (!this.template) {
        logger.log(this.logid, 'generate', 'no template');
        return cb(null, '');
      }

      if (!this.model) {
        logger.log(this.logid, 'generate', 'no model');
        return cb(null, '');
      }

      var context = {
        model:  this.model,
        obj: this.model,
        item: this.model ? this.model.toJSON() : {},
        T: i18n.getText
      };
      _.extend(context, this.data);

      logger.log(this.logid, 'generate', 'preparing');
      cb(null, this.template(context));
    },


    /**
     * Overrides base "remove" function to forget about the underlying model.
     *
     * Note that the view is not operational anymore after a call to "remove".
     *
     * @function
     */
    remove: function () {
      logger.log(this.logid, 'remove');
      UIElement.prototype.remove.call(this);
      this.model = null;
    }
  });

  return UIItem;
});<|MERGE_RESOLUTION|>--- conflicted
+++ resolved
@@ -65,17 +65,14 @@
      *  of those of UIElement: "template" or "templateEl", "model".
      */
     initialize: function(options) {
-<<<<<<< HEAD
+
       options = options || {};
 
       // Initialize the instance ID for logging purpose as needed
       this.initializeLogId(options);
       logger.log(this.logid, 'initialize');
 
-      if (options.template) {
-=======
       if (typeof options.template === 'string') {
->>>>>>> 191423c5
         this.template = this.compileTemplate(options.template);
       } else if (typeof options.template === 'function') {
         this.template = options.template;
