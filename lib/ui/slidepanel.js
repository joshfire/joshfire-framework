/*

  A slide panel.

  A card panel with a slide transition.

*/

define(["joshlib!ui/cardpanel","joshlib!vendor/underscore","joshlib!utils/dollar"], function(UICardPanel,_,$) {

  var SlidePanel = UICardPanel.extend({

    /**
     * Element initialization.
     *
     * Called once when the element is created.
     *
     * @function
     * @param {Object} options Element options.
     */
    initialize: function(options) {
      this.cssTransition = options.cssTransition || '.4s ease-in-out all';
      this.translateX = 0;
      this.translateY = 0;

      UICardPanel.prototype.initialize.call(this, options);
    },

    /**
     * Sets the visibile child.
     *
     * @function
     * @param {String} the name of the child
     * @param {String} direction of the transition (left, right, up, down, none)
     */
    showChild: function(name, transitionDirection) {
      this.transitionDirection = transitionDirection || 'none';

      UICardPanel.prototype.showChild.call(this, name);
    },

    /**
     * Hides the current child and shows another one using a slide transition.
     *
     * @function
     * @param {String} the name of old visible child
     * @param {String} the name of new visible child
     */
    transition: function(fromChild, toChild) {

      var to = this.children[toChild];
      var $surface = this.$('.joshfire-inner').first();
      var width = this.$el.width();
      var height = this.$el.height();

      // translateX and translateY keep track of the translate values of the viewport.
      // The current element's bounds should be their opposite value.
      var top = this.translateY*-1;
      var left = this.translateX*-1;
      var transition = this.cssTransition;

      // If there is no previous child, reset all positionings.
      // Additionally, show the target child without transition.
      if(!fromChild || !this.cssTransition || this.cssTransition === 'none') {
        this.translateX = 0;
        this.translateY = 0;
        top = 0;
        left = 0;
        transition = 'none';
      }

      // Depending on the direction, we set the position of the
      // target child and decide on how to translate the surface.
      var style = {
        position: 'absolute',
        width: '100%',
        height: '100%'
      };
      
      switch(this.transitionDirection) {
        case 'right':
          _.extend(style, {
            position: 'absolute',
            width: '100%',
            height: '100%',
            left: (left + width) + 'px',
            top: top
          });
          this.translateX -= width;
          break;
        case 'up':
          _.extend(style, {
            position: 'absolute',
            width: '100%',
            height: '100%',
            left: left,
            top: (top + height)
          });
          this.translateY -= height;
          break;
        case 'down':
          _.extend(style, {
            position: 'absolute',
            width: '100%',
            height: '100%',
            left: left,
            top: (top - height)
          });
          this.translateY +=  height;
          break;
        default:
        case 'left':
          _.extend(style, {
            position: 'absolute',
            width: '100%',
            height: '100%',
            left: (left - width) + 'px',
            top: top
          });
          this.translateX += width;
          break;
      }

      // Target element is positioned next to the current element in
      // the specified direction.
      $(to.el).css(style);

      var translate = 'translate(' + this.translateX + 'px,' + this.translateY + 'px)';

      // Time to show the target child. It won't appear since it
      // is positioned off screen for the time being.
      // (Also take that opportunity to ensure that only origin and
      // target children are displayed)
      _.each(this.children, _.bind(function(child, name) {
        if(name === fromChild || name === toChild) {
          child.show();
        } else {
          child.hide();
        }
      }, this));

      // Transition the viewport further on both axes in order
      // to reveal the target element
      $surface.css({
        '-webkit-transition': transition,
        '-moz-transition': transition,
        '-ms-transition': transition,
        '-o-transition': transition,
        'transition': transition,
        '-webkit-transform': translate,
        '-moz-transform': translate,
        '-ms-transform': translate,
        '-o-transform': translate,
        'transform': translate
      });
    },

    enhance: function () {
      UICardPanel.prototype.enhance.call(this);
<<<<<<< HEAD

      // Set the wrapper as root for absolute positioning
      // of children views.
      this.$('.joshfire-wrapper').first().css({
        position: 'relative'
=======
      // Set the wrapper's heights to 100%
      // The viewport hides the overflowing parts of the surface.
      this.$('.joshfire-outer').first().css({
        position: 'relative',
        height: '100%',
        overflow: 'hidden'
      });
      // The surface is simply a reference point for the translation.
      // Its dimentions are what they are for CSS convenience.
      this.$('.joshfire-inner').first().css({
        position: 'relative',
        height: '100%',
        overflow: 'visible'
>>>>>>> 1785f9a5
      });
    }
  });

  return SlidePanel;
});<|MERGE_RESOLUTION|>--- conflicted
+++ resolved
@@ -157,13 +157,6 @@
 
     enhance: function () {
       UICardPanel.prototype.enhance.call(this);
-<<<<<<< HEAD
-
-      // Set the wrapper as root for absolute positioning
-      // of children views.
-      this.$('.joshfire-wrapper').first().css({
-        position: 'relative'
-=======
       // Set the wrapper's heights to 100%
       // The viewport hides the overflowing parts of the surface.
       this.$('.joshfire-outer').first().css({
@@ -177,7 +170,6 @@
         position: 'relative',
         height: '100%',
         overflow: 'visible'
->>>>>>> 1785f9a5
       });
     }
   });
