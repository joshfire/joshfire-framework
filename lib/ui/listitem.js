/**
 * A list item.
 *
 * The ListItem class is mostly intended for internal use within a List.
 *
 * The ListItem class wraps a view that provides the content of the item.
 *
 * As implemented, the ListItem class is useless. It should provide
 * the wrapper markup that converts a view into a proper list item. Typically,
 * for an <ol> or <ul> list, the ListItem class should provide the <li> tag
 * and delegates the inner HTML of the item to the wrapped view.
 *
 * Right now, the wrapped view must include the <li> tag in its template
 * which makes it impossible to reuse the wrapped view in other contexts
 * (and makes this ListItem view totally useless for the time being as
 * already stated)
 */

define(["joshlib!uielement","joshlib!vendor/underscore"], function(UIElement,_) {

  var UIListItem = UIElement.extend({

    initialize: function(options) {
      this.view = options.view;
      this.offset  = options.offset;

      // We'll trigger the "load" event when the underlying view is loaded
      this.customLoadEvent = true;
      if (this.view) {
        this.view.bind('load', _.bind(function () {
          this.trigger('load');
        }, this));
      }

      UIElement.prototype.initialize.call(this, options);
    },

<<<<<<< HEAD
    setItemElement: function(el) {
      this.view.el = el;
=======
    setElement: function(el) {
      this.view.setElement(el);
>>>>>>> a547a538
    },

    generate: function(cb) {
      this.view.data.offset = this.offset;
      this.view.generate(cb);
    },

    render: function() {
      this.view.render();
    },

    setContent: function(html) {
      this.view.setContent(html);
    },

    hide: function() {
      this.view.hide();
    },

    show: function() {
      this.view.show();
    },

    enhance:function() {
      this.view.enhance();
    }

  });

  return UIListItem;
});<|MERGE_RESOLUTION|>--- conflicted
+++ resolved
@@ -35,13 +35,8 @@
       UIElement.prototype.initialize.call(this, options);
     },
 
-<<<<<<< HEAD
     setItemElement: function(el) {
-      this.view.el = el;
-=======
-    setElement: function(el) {
       this.view.setElement(el);
->>>>>>> a547a538
     },
 
     generate: function(cb) {
