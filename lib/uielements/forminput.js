/*!
 * Joshfire Framework 0.9.1
 * http://framework.joshfire.com/
 *
 * Copyright 2011, Joshfire
 * Dual licensed under the GPL Version 2 and a Commercial license.
 * http://framework.joshfire.com/license
 *
 * Date: Wed Jul 20 19:23:09 2011
 */


/*!
* Joshfire Framework 0.9.1
* http://framework.joshfire.com/
*
* Copyright 2011, Joshfire
* Dual licensed under the GPL Version 2 and a Commercial license.
* http://framework.joshfire.com/license
*
* Date: Wed Jul 20 19:18:46 2011
*/


/*!
* Joshfire Framework 0.9.0
* http://framework.joshfire.com/
*
* Copyright 2011, Joshfire
* Dual licensed under the GPL Version 2 and a Commercial license.
* http://framework.joshfire.com/license
*
* Date: Wed Jun 29 16:25:37 2011
*/

Joshfire.define(['joshfire/uielement', 'joshfire/class', 'joshfire/vendor/underscore'], function(UIElement, Class, _) {
  /**
  * @class
  * @name uielements_input
  * @extends {uielement}
  */
  return Class(UIElement,
      /**
      * @lends uielements_input.prototype
      */
      {
        type: 'FormInput',

<<<<<<< HEAD
      /**
      * Init data and set default selection
      * @function
      */
      init: function() {
        var self = this;
        self.__super();
        
       /* self.subscribe('input', function(ev, data){
 if (data[0]=='enter'){
//            self.focus();
self.app.ui.setState('focus', self.path);

          }
          
        });*/
       self.subscribe('afterInsert', function(){

          $('#'+self.htmlId+'_input').bind('focus', function (){
             self.app.ui.setState('focus', self.path);
           });
       });
      },

      /**
      * The html rendering of an input and its label. &lt;input type={this.inputType} required? value={this.value}&gt;
      * @function
      * @return {String} a classic &lt;input type=text|email|url|password /&gt;.
      */
      getInnerHtml: function() {
        var label = '<label for="' + this.htmlId + '_input">' + this.options.label + '</label>';
        var input = '<input type="' + this.options.inputType + '" ' +
                    'class="joshover josh-type-<%=type%> josh-id-<%=id%> <%= htmlClass %>" ' +
                    'id="' + this.htmlId + '_input" ' +
                    (this.options.required ? 'required ' : ' ') +
                    (this.options.placeholder ? 'placeholder="' + this.options.placeholder + '" ' : ' ') +
                    'value="' + this.options.value + '" ' +
                    '/>';
        return this.template(label + input);
      },
=======
        /**
        * Default options:<br /><ul>
        *   <li>label {String}: ''</li>
        *   <li>inputType {String}: 'text'</li>
        *   <li>required {Boolean}: false</li>
        *   <li>placeholder {String}: ''</li>
        *   <li>value {String}: ''</li>
        * </ul>
        * @function
        * @return {Object} hash of options.
        */
        getDefaultOptions: function() {
          return _.extend(this.__super(), {
            'label': '',
            'inputType': 'text',
            'required': false,
            'placeholder': '',
            'value': ''
          });
        },

        /**
        * Init data and set default selection
        * @function
        */
        init: function() {
          var self = this;
          self.__super();

          self.subscribe('input', function(ev, data) {
            if (data[0] == 'enter') {
              //            self.focus();
              self.app.ui.setState('focus', self.path);
>>>>>>> f55bce1c

            }

          });
        },

        /**
        * The html rendering of an input and its label. &lt;input type={this.inputType} required? value={this.value}&gt;
        * @function
        * @return {String} a classic &lt;input type=text|email|url|password /&gt;.
        */
        getInnerHtml: function() {
          var label = '<label for="' + this.htmlId + '">' + this.options.label + '</label>';
          var input = '<input type="' + this.options.inputType + '" ' +
              'class="joshover josh-type-<%=type%> josh-id-<%=id%> <%= htmlClass %>" ' +
              'id="' + this.htmlId + '" ' +
              (this.options.required ? 'required ' : ' ') +
              (this.options.placeholder ? 'placeholder="' + this.options.placeholder + '" ' : ' ') +
              'value="' + this.options.value + '" ' +
              '/>';
          return this.template(label + input);
        },

        /**
        * Get the input's value
        * @function
        * @return {String}
        */
        getValue: function() {
          // children[0] = label
          // children[1] = input
          return this.htmlEl.children[1].value;
        },

        /**
        * Validate current input<br /><ul>
        *   <li>pattern (optional) {String}: ''</li>
        * </ul>
        * @function
        * @return {Boolean}
        */
        validate: function(pattern) {
          var re;
          var value = this.getValue();
          var reEmail = /^(("[\w-\s]+")|([\w-]+(?:\.[\w-]+)*)|("[\w-\s]+")([\w-]+(?:\.[\w-]+)*))(@((?:[\w-]+\.)*\w[\w-]{0,66})\.([a-z]{2,6}(?:\.[a-z]{2})?)$)|(@\[?((25[0-5]\.|2[0-4][0-9]\.|1[0-9]{2}\.|[0-9]{1,2}\.))((25[0-5]|2[0-4][0-9]|1[0-9]{2}|[0-9]{1,2})\.){2}(25[0-5]|2[0-4][0-9]|1[0-9]{2}|[0-9]{1,2})\]?$)/i;
          var reUrl = /(ftp|http|https):\/\/(\w+:{0,1}\w*@)?(\S+)(:[0-9]+)?(\/|\/([\w#!:.?+=&%@!\-\/]))?/;

          if (typeof pattern != 'undefined') {
            re = new RegExp(pattern);
            return re.test(value);
          } else {
            if ('email' == this.options.inputType) {
              re = new RegExp(reEmail);
              return re.test(value);
            } else if ('url' == this.options.inputType) {
              re = new Regexp(reUrl);
              return re.test(value);
            } else if ('text' == this.options.inputType) {
              return value.length > 3;
            } else if ('password' == this.options.inputType) {
              return value.length > 4;
            } else {
              return value.length > 0;
            }
          }
        },

        /**
        * Reset value
        * @function
        */
        resetValue: function() {
          this.htmlEl.value = '';
        }
      }
  );
});<|MERGE_RESOLUTION|>--- conflicted
+++ resolved
@@ -46,48 +46,6 @@
       {
         type: 'FormInput',
 
-<<<<<<< HEAD
-      /**
-      * Init data and set default selection
-      * @function
-      */
-      init: function() {
-        var self = this;
-        self.__super();
-        
-       /* self.subscribe('input', function(ev, data){
- if (data[0]=='enter'){
-//            self.focus();
-self.app.ui.setState('focus', self.path);
-
-          }
-          
-        });*/
-       self.subscribe('afterInsert', function(){
-
-          $('#'+self.htmlId+'_input').bind('focus', function (){
-             self.app.ui.setState('focus', self.path);
-           });
-       });
-      },
-
-      /**
-      * The html rendering of an input and its label. &lt;input type={this.inputType} required? value={this.value}&gt;
-      * @function
-      * @return {String} a classic &lt;input type=text|email|url|password /&gt;.
-      */
-      getInnerHtml: function() {
-        var label = '<label for="' + this.htmlId + '_input">' + this.options.label + '</label>';
-        var input = '<input type="' + this.options.inputType + '" ' +
-                    'class="joshover josh-type-<%=type%> josh-id-<%=id%> <%= htmlClass %>" ' +
-                    'id="' + this.htmlId + '_input" ' +
-                    (this.options.required ? 'required ' : ' ') +
-                    (this.options.placeholder ? 'placeholder="' + this.options.placeholder + '" ' : ' ') +
-                    'value="' + this.options.value + '" ' +
-                    '/>';
-        return this.template(label + input);
-      },
-=======
         /**
         * Default options:<br /><ul>
         *   <li>label {String}: ''</li>
@@ -117,14 +75,17 @@
           var self = this;
           self.__super();
 
-          self.subscribe('input', function(ev, data) {
-            if (data[0] == 'enter') {
+          /* self.subscribe('input', function(ev, data){
+            if (data[0]=='enter'){
               //            self.focus();
               self.app.ui.setState('focus', self.path);
->>>>>>> f55bce1c
-
             }
-
+          });*/
+          
+          self.subscribe('afterInsert', function(){
+            $('#'+self.htmlId+'_input').bind('focus', function (){
+              self.app.ui.setState('focus', self.path);
+            });
           });
         },
 
