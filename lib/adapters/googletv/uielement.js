--- conflicted
+++ resolved
@@ -134,16 +134,10 @@
      * Processes a key event.
      */
     processKey: function(event) {
-<<<<<<< HEAD
-      if (app && app.mylog){
-          app.mylog('uie keydown '+event.keyCode +' - '+String.fromCharCode(event.keyCode));
-      }
-      //alert('process '+event.keyCode +' - '+String.fromCharCode(event.keyCode))
-=======
       //if (app && app.mylog){
       //    app.mylog('uie keydown '+event.keyCode +' - '+String.fromCharCode(event.keyCode));
       //}
->>>>>>> eee89fe9
+
       switch(event.keyCode) {
         case 38:
         if(this.navUp) {
