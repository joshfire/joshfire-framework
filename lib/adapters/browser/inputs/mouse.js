/*!
 * Joshfire Framework 0.9.1
 * http://framework.joshfire.com/
 *
 * Copyright 2011, Joshfire
 * Dual licensed under the GPL Version 2 and a Commercial license.
 * http://framework.joshfire.com/license
 *
 * Date: Wed Jul 20 20:23:43 2011
 */

Joshfire.define(['joshfire/input', 'joshfire/class', 'joshfire/vendor/jquery'], function(Input, Class, $) {

  /**
  * @class Input interface for keyboards
  * @name adapters_browser_inputs_mouse
  * @augments input
  */
  return Class(Input,
      /**
      * @lends adapters_browser_inputs_mouse.prototype
      */
      {

        /**
        * @function
        */
        setup: function(callback) {
          var self = this;


          self.app.subscribe('afterInsert', function() {

            $('.joshover', self.app.baseHtmlEl).live('mousedown', function(event) {

<<<<<<< HEAD
              var uiElement = $(this).attr('data-josh-ui-path');
              if (uiElement) {
                if (event.button == 2) {
                  //right click
                  self.app.ui.element(uiElement).publish('input', ['rightclick', $(this).attr('data-josh-grid-id')]);
                  
                }
                else{
                  self.app.ui.element(uiElement).publish('input', ['enter', $(this).attr('data-josh-grid-id')]);
                  return true;  
                }
                
              }
=======
              //        console.log('click', this, event);

	      if (event.button != 2) { // Ignore right click event for select
		var uiElement = $(this).attr('data-josh-ui-path');
		if (uiElement) {
                  self.app.ui.element(uiElement).publish('input', ['enter', $(this).attr('data-josh-grid-id')]);
                  return false;
		}
	      }
>>>>>>> e05019c2

            });


            $('.joshover', self.app.baseHtmlEl).live('mouseenter', function(event) {

              var uiElement = $(this).attr('data-josh-ui-path');
              if (uiElement) {
                var uiElement = self.app.ui.element(uiElement);
                if (uiElement && !uiElement.options.noMouseAutoFocus)
                  uiElement.publish('input', ['hover', $(this).attr('data-josh-grid-id')]);
              }
              /* else {
              
              var menuPath = $(this).attr('data-path') || event.currentTarget.id;
              self.app.publish("input", ["hover", menuPath]);
              
              }*/

              return false;
            });


            $('.joshover', self.app.baseHtmlEl).live('mouseleave', function(event) {

              var uiElement = $(this).attr('data-josh-ui-path');
              if (uiElement) {
                var uiElement = self.app.ui.element(uiElement);
                if (uiElement && !uiElement.options.noMouseAutoFocus)
                  uiElement.publish('input', ['leave', $(this).attr('data-josh-grid-id')]);
              }
              /* else {
              
              var menuPath = $(this).attr('data-path') || event.currentTarget.id;
              self.app.publish("input", ["hover", menuPath]);
              
              }*/

              return false;
            });


          });

          callback(null);
        }

      });


});<|MERGE_RESOLUTION|>--- conflicted
+++ resolved
@@ -32,8 +32,6 @@
           self.app.subscribe('afterInsert', function() {
 
             $('.joshover', self.app.baseHtmlEl).live('mousedown', function(event) {
-
-<<<<<<< HEAD
               var uiElement = $(this).attr('data-josh-ui-path');
               if (uiElement) {
                 if (event.button == 2) {
@@ -47,17 +45,6 @@
                 }
                 
               }
-=======
-              //        console.log('click', this, event);
-
-	      if (event.button != 2) { // Ignore right click event for select
-		var uiElement = $(this).attr('data-josh-ui-path');
-		if (uiElement) {
-                  self.app.ui.element(uiElement).publish('input', ['enter', $(this).attr('data-josh-grid-id')]);
-                  return false;
-		}
-	      }
->>>>>>> e05019c2
 
             });
 
