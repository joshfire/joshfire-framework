
define([
  '../../tv/ui/videoplayer',
  'joshlib!utils/dollar',
  'joshlib!vendor/underscore'
],
function(VideoPlayer, $, _) {

  // On olders tvs, callbacks have to be globals... So this functions attempts
  // to create global functions with a unique name.
  var cbCount = 0;
  var createCb = function(func) {
    var name = 'samsungVideoPlayerCallback' + ++cbCount;
    window[name] = func;
    return name;
  }

  /**
   * Keep the template in here for now.
   * @private
   */

  var template = _.template('');

  /**
   * GoogleTV video player.
   *
   * Triggers events 'stopped', 'playing', 'paused', 'loading',
   * finished', 'error', 'stateChange'
   */
  var UIVideoPlayer = VideoPlayer.extend({

    /**
     * Default options.
     */
    defaults: {
      width: '100%',
      height: '100%',
      autostart: false,
      id: 'video'
    },

    /**
     * Initializes the element.
     *
     * @function
     * @param [Object] a hash of options
     */
    initialize:function(options) {
      console.log('videoplayer: initialize');

      VideoPlayer.prototype.initialize.call(this, options);

      options || (options = {});

      this.context = _.extend(UIVideoPlayer.prototype.defaults, options);

      this.state = 'ready';
      this.length = 0;
      this.position = 0;
      this.hasPlayed = false;
    },

    hide: function() {
      VideoPlayer.prototype.hide.call(this);

      if(this.object) {
        $(this.object).hide();
      }
    },

    /**
     * Generates the HTML for the element.
     *
     * @function
     * @param [Function] a callback ex: function(err, html) {...}
     */
    generate: function(cb) {
      console.log('videoplayer: generate');

      var html = template(this.context);

      if(this.context.image) {
        html += '<img src="' + this.context.image + '" />';
      }

      // Webkit uses its own object. Older environments need a global player
      // directly in the HTML (doesn't seem to work when inserting it
      // dynamically).
      if(this.isWebkit()) {
        html += '<object border="0" classid="clsid:SAMSUNG-INFOLINK-PLAYER" style="position:absolute;z-index:9;"></object>';
      }

      cb && cb(null, html);
      console.log('videoplayer: generated');
    },

    /**
     * DOM enhancements.
     *
     * @function
     */
    enhance: function() {
      console.log('videoplayer: enhance');

      if(this.isWebkit()) {
        this.object = this.$('object').get(0);
      } else {
        this.object = document.getElementById('samsung-video-player');
        this.object.Stop();
      }

      $(this.object).hide();

      if(this.context.autoPlay) {
        this.play();
      }

      if(this.context.image) {
        this.$image = this.$('img');
      }

      this.resize();

      // Force a second resize...
      setTimeout(_.bind(this.resize, this), 200);

      window.addEventListener('unload', _.bind(function() {
        this.remove();
      }, this), false);
    },

    addEventListeners: function() {
      if(!this.object) return;

      this.object.OnCurrentPlayTime = createCb(_.bind(this.onCurrentPlayTime, this));
      this.object.OnStreamInfoReady = createCb(_.bind(this.onStreamInfoReady, this));
      this.object.OnBufferingStart = createCb(_.bind(this.onBufferingStart, this));
      this.object.OnBufferingProgress = createCb(_.bind(this.onBufferingProgress, this));
      this.object.OnBufferingComplete = createCb(_.bind(this.onBufferingComplete, this));
      this.object.OnRenderError = createCb(_.bind(this.onRenderError, this));
      this.object.OnStreamNotFound = createCb(_.bind(this.onStreamNotFound, this));
      this.object.OnConnectionFailed = createCb(_.bind(this.onConnectionFailed, this));
      this.object.OnNetworkDisconnected = createCb(_.bind(this.onNetworkDisconnected, this));
      this.object.OnRenderingComplete = createCb(_.bind(this.onRenderingComplete, this));
    },

    remove: function() {
      // PROBLEME PARFOIS LA VIDEO NE S'ARRETE PAS QUAND ON QUITTE
      // PROBABLEMENT QUAND LA VIDEO SE CHARGE
      // -> Essayer
      // * this.object && this.object.Stop();
      // * ajouter un flag removed et ne jouer que sur que si la video n'a pas
      //   été detruite.

      /*if (this.object && this.object.SetScreenRect) {
        this.object.SetScreenRect(-1, 0, 0, 0);
      }*/

      console.log('Removing video');

      if(this.object) {
        this.object.OnCurrentPlayTime = null;
        this.object.OnStreamInfoReady = null;
        this.object.OnBufferingStart = null;
        this.object.OnBufferingProgress = null;
        this.object.OnBufferingComplete = null;
        this.object.OnRenderError = null;
        this.object.OnStreamNotFound = null;
        this.object.OnConnectionFailed = null;
        this.object.OnNetworkDisconnected = null;
        this.object.OnRenderingComplete = null;

        $(this.object).hide();

        if(this.state === 'playing' || this.state === 'loading') {
          try {
            this.object.Stop();
          } catch(e) {}
        }

        this.object = null;
      }

      VideoPlayer.prototype.remove.call(this);
    },

    /**
     * Tells the player to resize itself to the proper dimensions.
     *
     * @function
     */
    resize: function() {
      //var screenHeight = parseInt(windowPlugin.GetScreenRect().split('/')[3], 10);
      //var windowPlugin = document.getElementById('window-plugin');

      console.log('videoplayer: resize');
      console.log('videoplayer: window.innerHeight: ' + window.innerHeight);

      var getOffset = function(el) {
          var _x = 0;
          var _y = 0;
          while( el && !isNaN( el.offsetLeft ) && !isNaN( el.offsetTop ) ) {
              _x += el.offsetLeft - el.scrollLeft;
              _y += el.offsetTop - el.scrollTop;
              el = el.offsetParent;
          }
          return { top: _y, left: _x };
      };

      var $el = $(this.el);
      var offset = getOffset(this.el);

      var scale = 540 / window.innerHeight;

      /*var windowAPI = $('#window-plugin').get(0);
      var res = windowAPI.GetResolution();

      switch(res) {
        case 5:
        scale = 540 / 720;
        break;
        default:
        scale = .533;
      }*/

      // Temporary hack...
      //if(this.isWebkit()) {
        //scale = .533;
      //}

      var left = this.el.offsetLeft;
      var top = this.el.offsetTop;
      var width = $el.innerWidth();
      var height = $el.innerHeight();

      if(this.$image) {
        this.$image.css({
          position: 'absolute',
          left: left + 'px',
          top: top + 'px',
          width: width + 'px',
          height: height + 'px',
          zIndex: 10
        });
      }

<<<<<<< HEAD
      if(this.isWebkit()) {
        $(this.object).css({
          width: width + 'px',
          height: height + 'px'
        });
      } else {
        $(this.object).css({
          position: 'absolute',
          left: offset.left + 'px',
          top: offset.top + 'px',
          width: width + 'px',
          height: height + 'px'
        });
      }

      try {
        console.log(offset.left, offset.top, width, height);
=======
      $(this.object).css({
        position: 'absolute',
        left: offset.left + 'px',
        top: offset.top + 'px',
        width: width + 'px',
        height: height + 'px'
      });

      try{
>>>>>>> 2ef52bc6
        this.object && this.object.SetDisplayArea(
          Math.round(scale * offset.left),
          Math.round(scale * offset.top),
          Math.round(scale * width),
          Math.round(scale * height)
        );
<<<<<<< HEAD
        console.log('resize ok', scale * offset.left, scale * offset.top, scale * width, scale * height)
      } catch(e) {}
=======
      }
      catch (e){
        //
      }
>>>>>>> 2ef52bc6

      if(this.state === 'paused') {
        this.pause();
      }
    },

    /**
     * Preloads the video.
     *
     * @function
     */
    preload: function() {

    },

    /**
     * Plays the video.
     *
     * @function
     */
    play: function() {
      if(!this.object) {
        return;
      };

      $(this.object).show();

      if(this.state === 'paused') {
        this.object.Resume();
      } else if(this.state !== 'loading') {
        if(this.context.url) {
          if(this.state !== 'ready' && this.isWebkit()) {
            //this.render();
            this.hasPlayed = false;
          }
<<<<<<< HEAD

          console.log('about to call object.play')

          if(this.object.Play(this.context.url)) {
            this.addEventListeners();
            console.log('ok')
            //this.object.StartPlayback();
=======
          
          try{
            if(this.object.Play(this.context.url)) {
              this.addEventListeners();
              //this.object.StartPlayback();
            }
          }
          catch(e){
            //
>>>>>>> 2ef52bc6
          }
        };

        this.resize();
      }

      if(this.hasPlayed) {
        this.$image && this.$image.hide();
      } else {
        this.$image && this.$image.show();
      }

      if(this.hasPlayed) {
        this.state = 'playing';
        this.trigger('playing');
        this.trigger('stateChange', 'playing');
      } else {
        this.state = 'loading';
        this.trigger('loading');
        this.trigger('stateChange', 'loading');
      }

      this.previousState = 'playing';
    },

    /**
     * Pauses the video.
     *
     * @function
     */
    pause: function() {
      if(this.state === 'ready' || this.state === 'finished' || this.state === 'stopped' || this.state === 'paused') {
        return;
      }

      if(!this.object) {
        return;
      };

      this.object.Pause();
      this.state = 'paused';
      this.previousState = 'paused';
      this.trigger('paused');
      this.trigger('stateChange', 'paused');

      if(this.hasPlayed) {
        this.$image && this.$image.hide();
      } else {
        this.$image && this.$image.show();
      }
    },

    /**
     * Stops the video.
     *
     * @function
     */
    stop: function() {
      if(this.state === 'ready' || this.state === 'finished' || this.state === 'stopped') {
        return;
      }

      if(!this.object) {
        return;
      };

      this.$image && this.$image.show();

      this.object.Stop();
      $(this.object).hide();

      this.position = 0;
      this.state = 'stopped';
      this.trigger('stopped');
      this.trigger('stateChange', 'stopped');
    },

    /**
     * Plays next video.
     *
     * @function
     */
    next: function() {

    },

    /**
     * Plays previous video.
     *
     * @function
     */
    prev: function() {

    },

    /**
     * Seek to given position.
     *
     * @function {Float} position in seconds
     */
    seek: function(position) {
      if(!this.object) {
        return;
      };

      if(this.state === 'stopped' || this.state === 'finished') {
        return;
      }

      var position = Math.round(position * 1000);
      position = Math.max(0, position);
      position = Math.min(this.length, position);
      var delta = position - this.position;

      if(delta > 0) {
        this.object.JumpForward(delta / 1000);
      } else {
        this.object.JumpBackward(-delta / 1000);
      }
    },

    /**
     * Returns length of video.
     *
     * @returns {Float} length in seconds
     */
    getLength: function() {
      return this.length / 1000;
    },

    /**
     * Returns current position of video.
     *
     * @function {Float} position in seconds
     */
    getPosition: function() {
      return this.position / 1000;
    },

    /**
     * Returns current state of the video.
     *
     * @returns {String} the state of the video
     */
    getState: function() {
      return this.state;
    },

    /**
     * @private
     */
    onCurrentPlayTime: function(ms) {
      // On Samsung 2012, when doing HLS, the duration of the video is periodically updated.
      this.length = this.object.GetDuration();

      if(ms > this.length || isNaN(ms)) {
        if(this.state !== 'finished') {
          this.onRenderingComplete();
        }

        return;
      }

      if(this.state !== 'stopped' && this.state !== 'finished') this.position = ms;
      this.hasPlayed = true;

      if(this.state === 'paused') {
        this.object.Pause();
      }

      if(this.state === 'stopped') {
        this.object.Stop();
      }
    },

    /**
     * @private
     */
    onStreamInfoReady: function() {
      console.log('stream info ready');
      console.log(this.object.GetDuration());
      this.length = this.object.GetDuration();
    },

    /**
     * @private
     */
    onBufferingStart: function() {
      if(this.state !== 'loading') {
        this.previousState = this.state;
      }

      this.state = 'loading';
      this.trigger('loading');
      this.trigger('stateChange', 'loading');

      !this.hasPlayed && this.$image && this.$image.hide();

      console.log('onBufferingStart');
    },

    /**
     * @private
     */
    onBufferingProgress: function() {

    },

    /**
     * @private
     */
    onBufferingComplete: function() {
      this.state = this.previousState;
      this.trigger(this.state);
      this.trigger('stateChange', this.state);

      if(this.previousState === 'stopped' || this.state === 'stopped') {
        this.$image && this.$image.show();
        this.object && this.object.Stop();
      } else if(this.previousState !== 'paused' || this.state !== 'paused') {
        this.$image && this.$image.hide();
      } else {
        this.object && this.object.Pause();
      }

      console.log('onBufferingProgress');
    },

    /**
     * @private
     */
    onRenderingComplete: function() {

      this.position = 0;

      this.$image && this.$image.show();

      if(this.object) {
        this.object.Stop();
        $(this.object).hide();
      }

      this.state = 'finished';
      this.trigger('finished');
      this.trigger('stateChange', 'finished');

      console.log('onRenderingComplete');

      /*this.$image && this.$image.show();

      if(this.object) {
        this.object.Stop();
        $(this.object).hide();
      }

      this.position = 0;
      this.state = 'stopped';
      this.trigger('stopped');
      this.trigger('stateChange', 'stopped');*/
    },

    /**
     * @private
     */
    onRenderError: function(err) {
      this.state = 'error';
      this.trigger('error');
      this.trigger('stateChange', 'error');

      this.$image && this.$image.show();

      console.log('onRenderError ' + err);
    },

    /**
     * @private
     */
    onStreamNotFound: function() {
      this.state = 'error';
      this.trigger('error');
      this.trigger('stateChange', 'error');

      this.$image && this.$image.show();

      console.log('onStreamNotFound');
    },

    /**
     * @private
     */
    onConnectionFailed: function(err) {
      this.state = 'error';
      this.trigger('error');
      this.trigger('stateChange', 'error');

      this.$image && this.$image.show();

      console.log('onConnectionFailed ' + err);
    },

    /**
     * @private
     */
    onNetworkDisconnected: function() {
      this.state = 'error';
      this.trigger('error');
      this.trigger('stateChange', 'error');

      this.$image && this.$image.show();

      console.log('onNetworkDisconnected');
    },

    isWebkit: function() {
      return $.browser.webkit;
    }

  });

  return UIVideoPlayer;
});
<|MERGE_RESOLUTION|>--- conflicted
+++ resolved
@@ -1,666 +1,638 @@
-
-define([
-  '../../tv/ui/videoplayer',
-  'joshlib!utils/dollar',
-  'joshlib!vendor/underscore'
-],
-function(VideoPlayer, $, _) {
-
-  // On olders tvs, callbacks have to be globals... So this functions attempts
-  // to create global functions with a unique name.
-  var cbCount = 0;
-  var createCb = function(func) {
-    var name = 'samsungVideoPlayerCallback' + ++cbCount;
-    window[name] = func;
-    return name;
-  }
-
-  /**
-   * Keep the template in here for now.
-   * @private
-   */
-
-  var template = _.template('');
-
-  /**
-   * GoogleTV video player.
-   *
-   * Triggers events 'stopped', 'playing', 'paused', 'loading',
-   * finished', 'error', 'stateChange'
-   */
-  var UIVideoPlayer = VideoPlayer.extend({
-
-    /**
-     * Default options.
-     */
-    defaults: {
-      width: '100%',
-      height: '100%',
-      autostart: false,
-      id: 'video'
-    },
-
-    /**
-     * Initializes the element.
-     *
-     * @function
-     * @param [Object] a hash of options
-     */
-    initialize:function(options) {
-      console.log('videoplayer: initialize');
-
-      VideoPlayer.prototype.initialize.call(this, options);
-
-      options || (options = {});
-
-      this.context = _.extend(UIVideoPlayer.prototype.defaults, options);
-
-      this.state = 'ready';
-      this.length = 0;
-      this.position = 0;
-      this.hasPlayed = false;
-    },
-
-    hide: function() {
-      VideoPlayer.prototype.hide.call(this);
-
-      if(this.object) {
-        $(this.object).hide();
-      }
-    },
-
-    /**
-     * Generates the HTML for the element.
-     *
-     * @function
-     * @param [Function] a callback ex: function(err, html) {...}
-     */
-    generate: function(cb) {
-      console.log('videoplayer: generate');
-
-      var html = template(this.context);
-
-      if(this.context.image) {
-        html += '<img src="' + this.context.image + '" />';
-      }
-
-      // Webkit uses its own object. Older environments need a global player
-      // directly in the HTML (doesn't seem to work when inserting it
-      // dynamically).
-      if(this.isWebkit()) {
-        html += '<object border="0" classid="clsid:SAMSUNG-INFOLINK-PLAYER" style="position:absolute;z-index:9;"></object>';
-      }
-
-      cb && cb(null, html);
-      console.log('videoplayer: generated');
-    },
-
-    /**
-     * DOM enhancements.
-     *
-     * @function
-     */
-    enhance: function() {
-      console.log('videoplayer: enhance');
-
-      if(this.isWebkit()) {
-        this.object = this.$('object').get(0);
-      } else {
-        this.object = document.getElementById('samsung-video-player');
-        this.object.Stop();
-      }
-
-      $(this.object).hide();
-
-      if(this.context.autoPlay) {
-        this.play();
-      }
-
-      if(this.context.image) {
-        this.$image = this.$('img');
-      }
-
-      this.resize();
-
-      // Force a second resize...
-      setTimeout(_.bind(this.resize, this), 200);
-
-      window.addEventListener('unload', _.bind(function() {
-        this.remove();
-      }, this), false);
-    },
-
-    addEventListeners: function() {
-      if(!this.object) return;
-
-      this.object.OnCurrentPlayTime = createCb(_.bind(this.onCurrentPlayTime, this));
-      this.object.OnStreamInfoReady = createCb(_.bind(this.onStreamInfoReady, this));
-      this.object.OnBufferingStart = createCb(_.bind(this.onBufferingStart, this));
-      this.object.OnBufferingProgress = createCb(_.bind(this.onBufferingProgress, this));
-      this.object.OnBufferingComplete = createCb(_.bind(this.onBufferingComplete, this));
-      this.object.OnRenderError = createCb(_.bind(this.onRenderError, this));
-      this.object.OnStreamNotFound = createCb(_.bind(this.onStreamNotFound, this));
-      this.object.OnConnectionFailed = createCb(_.bind(this.onConnectionFailed, this));
-      this.object.OnNetworkDisconnected = createCb(_.bind(this.onNetworkDisconnected, this));
-      this.object.OnRenderingComplete = createCb(_.bind(this.onRenderingComplete, this));
-    },
-
-    remove: function() {
-      // PROBLEME PARFOIS LA VIDEO NE S'ARRETE PAS QUAND ON QUITTE
-      // PROBABLEMENT QUAND LA VIDEO SE CHARGE
-      // -> Essayer
-      // * this.object && this.object.Stop();
-      // * ajouter un flag removed et ne jouer que sur que si la video n'a pas
-      //   été detruite.
-
-      /*if (this.object && this.object.SetScreenRect) {
-        this.object.SetScreenRect(-1, 0, 0, 0);
-      }*/
-
-      console.log('Removing video');
-
-      if(this.object) {
-        this.object.OnCurrentPlayTime = null;
-        this.object.OnStreamInfoReady = null;
-        this.object.OnBufferingStart = null;
-        this.object.OnBufferingProgress = null;
-        this.object.OnBufferingComplete = null;
-        this.object.OnRenderError = null;
-        this.object.OnStreamNotFound = null;
-        this.object.OnConnectionFailed = null;
-        this.object.OnNetworkDisconnected = null;
-        this.object.OnRenderingComplete = null;
-
-        $(this.object).hide();
-
-        if(this.state === 'playing' || this.state === 'loading') {
-          try {
-            this.object.Stop();
-          } catch(e) {}
-        }
-
-        this.object = null;
-      }
-
-      VideoPlayer.prototype.remove.call(this);
-    },
-
-    /**
-     * Tells the player to resize itself to the proper dimensions.
-     *
-     * @function
-     */
-    resize: function() {
-      //var screenHeight = parseInt(windowPlugin.GetScreenRect().split('/')[3], 10);
-      //var windowPlugin = document.getElementById('window-plugin');
-
-      console.log('videoplayer: resize');
-      console.log('videoplayer: window.innerHeight: ' + window.innerHeight);
-
-      var getOffset = function(el) {
-          var _x = 0;
-          var _y = 0;
-          while( el && !isNaN( el.offsetLeft ) && !isNaN( el.offsetTop ) ) {
-              _x += el.offsetLeft - el.scrollLeft;
-              _y += el.offsetTop - el.scrollTop;
-              el = el.offsetParent;
-          }
-          return { top: _y, left: _x };
-      };
-
-      var $el = $(this.el);
-      var offset = getOffset(this.el);
-
-      var scale = 540 / window.innerHeight;
-
-      /*var windowAPI = $('#window-plugin').get(0);
-      var res = windowAPI.GetResolution();
-
-      switch(res) {
-        case 5:
-        scale = 540 / 720;
-        break;
-        default:
-        scale = .533;
-      }*/
-
-      // Temporary hack...
-      //if(this.isWebkit()) {
-        //scale = .533;
-      //}
-
-      var left = this.el.offsetLeft;
-      var top = this.el.offsetTop;
-      var width = $el.innerWidth();
-      var height = $el.innerHeight();
-
-      if(this.$image) {
-        this.$image.css({
-          position: 'absolute',
-          left: left + 'px',
-          top: top + 'px',
-          width: width + 'px',
-          height: height + 'px',
-          zIndex: 10
-        });
-      }
-
-<<<<<<< HEAD
-      if(this.isWebkit()) {
-        $(this.object).css({
-          width: width + 'px',
-          height: height + 'px'
-        });
-      } else {
-        $(this.object).css({
-          position: 'absolute',
-          left: offset.left + 'px',
-          top: offset.top + 'px',
-          width: width + 'px',
-          height: height + 'px'
-        });
-      }
-
-      try {
-        console.log(offset.left, offset.top, width, height);
-=======
-      $(this.object).css({
-        position: 'absolute',
-        left: offset.left + 'px',
-        top: offset.top + 'px',
-        width: width + 'px',
-        height: height + 'px'
-      });
-
-      try{
->>>>>>> 2ef52bc6
-        this.object && this.object.SetDisplayArea(
-          Math.round(scale * offset.left),
-          Math.round(scale * offset.top),
-          Math.round(scale * width),
-          Math.round(scale * height)
-        );
-<<<<<<< HEAD
-        console.log('resize ok', scale * offset.left, scale * offset.top, scale * width, scale * height)
-      } catch(e) {}
-=======
-      }
-      catch (e){
-        //
-      }
->>>>>>> 2ef52bc6
-
-      if(this.state === 'paused') {
-        this.pause();
-      }
-    },
-
-    /**
-     * Preloads the video.
-     *
-     * @function
-     */
-    preload: function() {
-
-    },
-
-    /**
-     * Plays the video.
-     *
-     * @function
-     */
-    play: function() {
-      if(!this.object) {
-        return;
-      };
-
-      $(this.object).show();
-
-      if(this.state === 'paused') {
-        this.object.Resume();
-      } else if(this.state !== 'loading') {
-        if(this.context.url) {
-          if(this.state !== 'ready' && this.isWebkit()) {
-            //this.render();
-            this.hasPlayed = false;
-          }
-<<<<<<< HEAD
-
-          console.log('about to call object.play')
-
-          if(this.object.Play(this.context.url)) {
-            this.addEventListeners();
-            console.log('ok')
-            //this.object.StartPlayback();
-=======
-          
-          try{
-            if(this.object.Play(this.context.url)) {
-              this.addEventListeners();
-              //this.object.StartPlayback();
-            }
-          }
-          catch(e){
-            //
->>>>>>> 2ef52bc6
-          }
-        };
-
-        this.resize();
-      }
-
-      if(this.hasPlayed) {
-        this.$image && this.$image.hide();
-      } else {
-        this.$image && this.$image.show();
-      }
-
-      if(this.hasPlayed) {
-        this.state = 'playing';
-        this.trigger('playing');
-        this.trigger('stateChange', 'playing');
-      } else {
-        this.state = 'loading';
-        this.trigger('loading');
-        this.trigger('stateChange', 'loading');
-      }
-
-      this.previousState = 'playing';
-    },
-
-    /**
-     * Pauses the video.
-     *
-     * @function
-     */
-    pause: function() {
-      if(this.state === 'ready' || this.state === 'finished' || this.state === 'stopped' || this.state === 'paused') {
-        return;
-      }
-
-      if(!this.object) {
-        return;
-      };
-
-      this.object.Pause();
-      this.state = 'paused';
-      this.previousState = 'paused';
-      this.trigger('paused');
-      this.trigger('stateChange', 'paused');
-
-      if(this.hasPlayed) {
-        this.$image && this.$image.hide();
-      } else {
-        this.$image && this.$image.show();
-      }
-    },
-
-    /**
-     * Stops the video.
-     *
-     * @function
-     */
-    stop: function() {
-      if(this.state === 'ready' || this.state === 'finished' || this.state === 'stopped') {
-        return;
-      }
-
-      if(!this.object) {
-        return;
-      };
-
-      this.$image && this.$image.show();
-
-      this.object.Stop();
-      $(this.object).hide();
-
-      this.position = 0;
-      this.state = 'stopped';
-      this.trigger('stopped');
-      this.trigger('stateChange', 'stopped');
-    },
-
-    /**
-     * Plays next video.
-     *
-     * @function
-     */
-    next: function() {
-
-    },
-
-    /**
-     * Plays previous video.
-     *
-     * @function
-     */
-    prev: function() {
-
-    },
-
-    /**
-     * Seek to given position.
-     *
-     * @function {Float} position in seconds
-     */
-    seek: function(position) {
-      if(!this.object) {
-        return;
-      };
-
-      if(this.state === 'stopped' || this.state === 'finished') {
-        return;
-      }
-
-      var position = Math.round(position * 1000);
-      position = Math.max(0, position);
-      position = Math.min(this.length, position);
-      var delta = position - this.position;
-
-      if(delta > 0) {
-        this.object.JumpForward(delta / 1000);
-      } else {
-        this.object.JumpBackward(-delta / 1000);
-      }
-    },
-
-    /**
-     * Returns length of video.
-     *
-     * @returns {Float} length in seconds
-     */
-    getLength: function() {
-      return this.length / 1000;
-    },
-
-    /**
-     * Returns current position of video.
-     *
-     * @function {Float} position in seconds
-     */
-    getPosition: function() {
-      return this.position / 1000;
-    },
-
-    /**
-     * Returns current state of the video.
-     *
-     * @returns {String} the state of the video
-     */
-    getState: function() {
-      return this.state;
-    },
-
-    /**
-     * @private
-     */
-    onCurrentPlayTime: function(ms) {
-      // On Samsung 2012, when doing HLS, the duration of the video is periodically updated.
-      this.length = this.object.GetDuration();
-
-      if(ms > this.length || isNaN(ms)) {
-        if(this.state !== 'finished') {
-          this.onRenderingComplete();
-        }
-
-        return;
-      }
-
-      if(this.state !== 'stopped' && this.state !== 'finished') this.position = ms;
-      this.hasPlayed = true;
-
-      if(this.state === 'paused') {
-        this.object.Pause();
-      }
-
-      if(this.state === 'stopped') {
-        this.object.Stop();
-      }
-    },
-
-    /**
-     * @private
-     */
-    onStreamInfoReady: function() {
-      console.log('stream info ready');
-      console.log(this.object.GetDuration());
-      this.length = this.object.GetDuration();
-    },
-
-    /**
-     * @private
-     */
-    onBufferingStart: function() {
-      if(this.state !== 'loading') {
-        this.previousState = this.state;
-      }
-
-      this.state = 'loading';
-      this.trigger('loading');
-      this.trigger('stateChange', 'loading');
-
-      !this.hasPlayed && this.$image && this.$image.hide();
-
-      console.log('onBufferingStart');
-    },
-
-    /**
-     * @private
-     */
-    onBufferingProgress: function() {
-
-    },
-
-    /**
-     * @private
-     */
-    onBufferingComplete: function() {
-      this.state = this.previousState;
-      this.trigger(this.state);
-      this.trigger('stateChange', this.state);
-
-      if(this.previousState === 'stopped' || this.state === 'stopped') {
-        this.$image && this.$image.show();
-        this.object && this.object.Stop();
-      } else if(this.previousState !== 'paused' || this.state !== 'paused') {
-        this.$image && this.$image.hide();
-      } else {
-        this.object && this.object.Pause();
-      }
-
-      console.log('onBufferingProgress');
-    },
-
-    /**
-     * @private
-     */
-    onRenderingComplete: function() {
-
-      this.position = 0;
-
-      this.$image && this.$image.show();
-
-      if(this.object) {
-        this.object.Stop();
-        $(this.object).hide();
-      }
-
-      this.state = 'finished';
-      this.trigger('finished');
-      this.trigger('stateChange', 'finished');
-
-      console.log('onRenderingComplete');
-
-      /*this.$image && this.$image.show();
-
-      if(this.object) {
-        this.object.Stop();
-        $(this.object).hide();
-      }
-
-      this.position = 0;
-      this.state = 'stopped';
-      this.trigger('stopped');
-      this.trigger('stateChange', 'stopped');*/
-    },
-
-    /**
-     * @private
-     */
-    onRenderError: function(err) {
-      this.state = 'error';
-      this.trigger('error');
-      this.trigger('stateChange', 'error');
-
-      this.$image && this.$image.show();
-
-      console.log('onRenderError ' + err);
-    },
-
-    /**
-     * @private
-     */
-    onStreamNotFound: function() {
-      this.state = 'error';
-      this.trigger('error');
-      this.trigger('stateChange', 'error');
-
-      this.$image && this.$image.show();
-
-      console.log('onStreamNotFound');
-    },
-
-    /**
-     * @private
-     */
-    onConnectionFailed: function(err) {
-      this.state = 'error';
-      this.trigger('error');
-      this.trigger('stateChange', 'error');
-
-      this.$image && this.$image.show();
-
-      console.log('onConnectionFailed ' + err);
-    },
-
-    /**
-     * @private
-     */
-    onNetworkDisconnected: function() {
-      this.state = 'error';
-      this.trigger('error');
-      this.trigger('stateChange', 'error');
-
-      this.$image && this.$image.show();
-
-      console.log('onNetworkDisconnected');
-    },
-
-    isWebkit: function() {
-      return $.browser.webkit;
-    }
-
-  });
-
-  return UIVideoPlayer;
-});
+
+define([
+  '../../tv/ui/videoplayer',
+  'joshlib!utils/dollar',
+  'joshlib!vendor/underscore'
+],
+function(VideoPlayer, $, _) {
+
+  // On olders tvs, callbacks have to be globals... So this functions attempts
+  // to create global functions with a unique name.
+  var cbCount = 0;
+  var createCb = function(func) {
+    var name = 'samsungVideoPlayerCallback' + ++cbCount;
+    window[name] = func;
+    return name;
+  }
+
+  /**
+   * Keep the template in here for now.
+   * @private
+   */
+
+  var template = _.template('');
+
+  /**
+   * GoogleTV video player.
+   *
+   * Triggers events 'stopped', 'playing', 'paused', 'loading',
+   * finished', 'error', 'stateChange'
+   */
+  var UIVideoPlayer = VideoPlayer.extend({
+
+    /**
+     * Default options.
+     */
+    defaults: {
+      width: '100%',
+      height: '100%',
+      autostart: false,
+      id: 'video'
+    },
+
+    /**
+     * Initializes the element.
+     *
+     * @function
+     * @param [Object] a hash of options
+     */
+    initialize:function(options) {
+      console.log('videoplayer: initialize');
+
+      VideoPlayer.prototype.initialize.call(this, options);
+
+      options || (options = {});
+
+      this.context = _.extend(UIVideoPlayer.prototype.defaults, options);
+
+      this.state = 'ready';
+      this.length = 0;
+      this.position = 0;
+      this.hasPlayed = false;
+    },
+
+    hide: function() {
+      VideoPlayer.prototype.hide.call(this);
+
+      if(this.object) {
+        $(this.object).hide();
+      }
+    },
+
+    /**
+     * Generates the HTML for the element.
+     *
+     * @function
+     * @param [Function] a callback ex: function(err, html) {...}
+     */
+    generate: function(cb) {
+      console.log('videoplayer: generate');
+
+      var html = template(this.context);
+
+      if(this.context.image) {
+        html += '<img src="' + this.context.image + '" />';
+      }
+
+      // Webkit uses its own object. Older environments need a global player
+      // directly in the HTML (doesn't seem to work when inserting it
+      // dynamically).
+      if(this.isWebkit()) {
+        html += '<object border="0" classid="clsid:SAMSUNG-INFOLINK-PLAYER" style="position:absolute;z-index:9;"></object>';
+      }
+
+      cb && cb(null, html);
+      console.log('videoplayer: generated');
+    },
+
+    /**
+     * DOM enhancements.
+     *
+     * @function
+     */
+    enhance: function() {
+      console.log('videoplayer: enhance');
+
+      if(this.isWebkit()) {
+        this.object = this.$('object').get(0);
+      } else {
+        this.object = document.getElementById('samsung-video-player');
+        this.object.Stop();
+      }
+
+      $(this.object).hide();
+
+      if(this.context.autoPlay) {
+        this.play();
+      }
+
+      if(this.context.image) {
+        this.$image = this.$('img');
+      }
+
+      this.resize();
+
+      // Force a second resize...
+      setTimeout(_.bind(this.resize, this), 200);
+
+      window.addEventListener('unload', _.bind(function() {
+        this.remove();
+      }, this), false);
+    },
+
+    addEventListeners: function() {
+      if(!this.object) return;
+
+      this.object.OnCurrentPlayTime = createCb(_.bind(this.onCurrentPlayTime, this));
+      this.object.OnStreamInfoReady = createCb(_.bind(this.onStreamInfoReady, this));
+      this.object.OnBufferingStart = createCb(_.bind(this.onBufferingStart, this));
+      this.object.OnBufferingProgress = createCb(_.bind(this.onBufferingProgress, this));
+      this.object.OnBufferingComplete = createCb(_.bind(this.onBufferingComplete, this));
+      this.object.OnRenderError = createCb(_.bind(this.onRenderError, this));
+      this.object.OnStreamNotFound = createCb(_.bind(this.onStreamNotFound, this));
+      this.object.OnConnectionFailed = createCb(_.bind(this.onConnectionFailed, this));
+      this.object.OnNetworkDisconnected = createCb(_.bind(this.onNetworkDisconnected, this));
+      this.object.OnRenderingComplete = createCb(_.bind(this.onRenderingComplete, this));
+    },
+
+    remove: function() {
+      // PROBLEME PARFOIS LA VIDEO NE S'ARRETE PAS QUAND ON QUITTE
+      // PROBABLEMENT QUAND LA VIDEO SE CHARGE
+      // -> Essayer
+      // * this.object && this.object.Stop();
+      // * ajouter un flag removed et ne jouer que sur que si la video n'a pas
+      //   été detruite.
+
+      /*if (this.object && this.object.SetScreenRect) {
+        this.object.SetScreenRect(-1, 0, 0, 0);
+      }*/
+
+      console.log('Removing video');
+
+      if(this.object) {
+        this.object.OnCurrentPlayTime = null;
+        this.object.OnStreamInfoReady = null;
+        this.object.OnBufferingStart = null;
+        this.object.OnBufferingProgress = null;
+        this.object.OnBufferingComplete = null;
+        this.object.OnRenderError = null;
+        this.object.OnStreamNotFound = null;
+        this.object.OnConnectionFailed = null;
+        this.object.OnNetworkDisconnected = null;
+        this.object.OnRenderingComplete = null;
+
+        $(this.object).hide();
+
+        if(this.state === 'playing' || this.state === 'loading') {
+          try {
+            this.object.Stop();
+          } catch(e) {}
+        }
+
+        this.object = null;
+      }
+
+      VideoPlayer.prototype.remove.call(this);
+    },
+
+    /**
+     * Tells the player to resize itself to the proper dimensions.
+     *
+     * @function
+     */
+    resize: function() {
+      //var screenHeight = parseInt(windowPlugin.GetScreenRect().split('/')[3], 10);
+      //var windowPlugin = document.getElementById('window-plugin');
+
+      console.log('videoplayer: resize');
+      console.log('videoplayer: window.innerHeight: ' + window.innerHeight);
+
+      var getOffset = function(el) {
+          var _x = 0;
+          var _y = 0;
+          while( el && !isNaN( el.offsetLeft ) && !isNaN( el.offsetTop ) ) {
+              _x += el.offsetLeft - el.scrollLeft;
+              _y += el.offsetTop - el.scrollTop;
+              el = el.offsetParent;
+          }
+          return { top: _y, left: _x };
+      };
+
+      var $el = $(this.el);
+      var offset = getOffset(this.el);
+
+      var scale = 540 / window.innerHeight;
+
+      /*var windowAPI = $('#window-plugin').get(0);
+      var res = windowAPI.GetResolution();
+
+      switch(res) {
+        case 5:
+        scale = 540 / 720;
+        break;
+        default:
+        scale = .533;
+      }*/
+
+      // Temporary hack...
+      //if(this.isWebkit()) {
+        //scale = .533;
+      //}
+
+      var left = this.el.offsetLeft;
+      var top = this.el.offsetTop;
+      var width = $el.innerWidth();
+      var height = $el.innerHeight();
+
+      if(this.$image) {
+        this.$image.css({
+          position: 'absolute',
+          left: left + 'px',
+          top: top + 'px',
+          width: width + 'px',
+          height: height + 'px',
+          zIndex: 10
+        });
+      }
+
+      if(this.isWebkit()) {
+        $(this.object).css({
+          width: width + 'px',
+          height: height + 'px'
+        });
+      } else {
+        $(this.object).css({
+          position: 'absolute',
+          left: offset.left + 'px',
+          top: offset.top + 'px',
+          width: width + 'px',
+          height: height + 'px'
+        });
+      }
+
+      try {
+        console.log(offset.left, offset.top, width, height);
+        this.object && this.object.SetDisplayArea(
+          Math.round(scale * offset.left),
+          Math.round(scale * offset.top),
+          Math.round(scale * width),
+          Math.round(scale * height)
+        );
+      }
+      catch (e){
+        //
+      }
+
+      if(this.state === 'paused') {
+        this.pause();
+      }
+    },
+
+    /**
+     * Preloads the video.
+     *
+     * @function
+     */
+    preload: function() {
+
+    },
+
+    /**
+     * Plays the video.
+     *
+     * @function
+     */
+    play: function() {
+      if(!this.object) {
+        return;
+      };
+
+      $(this.object).show();
+
+      if(this.state === 'paused') {
+        this.object.Resume();
+      } else if(this.state !== 'loading') {
+        if(this.context.url) {
+          if(this.state !== 'ready' && this.isWebkit()) {
+            //this.render();
+            this.hasPlayed = false;
+          }
+          try{
+            if(this.object.Play(this.context.url)) {
+              this.addEventListeners();
+              //this.object.StartPlayback();
+            }
+          }
+          catch(e){
+            //
+          }
+        };
+
+        this.resize();
+      }
+
+      if(this.hasPlayed) {
+        this.$image && this.$image.hide();
+      } else {
+        this.$image && this.$image.show();
+      }
+
+      if(this.hasPlayed) {
+        this.state = 'playing';
+        this.trigger('playing');
+        this.trigger('stateChange', 'playing');
+      } else {
+        this.state = 'loading';
+        this.trigger('loading');
+        this.trigger('stateChange', 'loading');
+      }
+
+      this.previousState = 'playing';
+    },
+
+    /**
+     * Pauses the video.
+     *
+     * @function
+     */
+    pause: function() {
+      if(this.state === 'ready' || this.state === 'finished' || this.state === 'stopped' || this.state === 'paused') {
+        return;
+      }
+
+      if(!this.object) {
+        return;
+      };
+
+      this.object.Pause();
+      this.state = 'paused';
+      this.previousState = 'paused';
+      this.trigger('paused');
+      this.trigger('stateChange', 'paused');
+
+      if(this.hasPlayed) {
+        this.$image && this.$image.hide();
+      } else {
+        this.$image && this.$image.show();
+      }
+    },
+
+    /**
+     * Stops the video.
+     *
+     * @function
+     */
+    stop: function() {
+      if(this.state === 'ready' || this.state === 'finished' || this.state === 'stopped') {
+        return;
+      }
+
+      if(!this.object) {
+        return;
+      };
+
+      this.$image && this.$image.show();
+
+      this.object.Stop();
+      $(this.object).hide();
+
+      this.position = 0;
+      this.state = 'stopped';
+      this.trigger('stopped');
+      this.trigger('stateChange', 'stopped');
+    },
+
+    /**
+     * Plays next video.
+     *
+     * @function
+     */
+    next: function() {
+
+    },
+
+    /**
+     * Plays previous video.
+     *
+     * @function
+     */
+    prev: function() {
+
+    },
+
+    /**
+     * Seek to given position.
+     *
+     * @function {Float} position in seconds
+     */
+    seek: function(position) {
+      if(!this.object) {
+        return;
+      };
+
+      if(this.state === 'stopped' || this.state === 'finished') {
+        return;
+      }
+
+      var position = Math.round(position * 1000);
+      position = Math.max(0, position);
+      position = Math.min(this.length, position);
+      var delta = position - this.position;
+
+      if(delta > 0) {
+        this.object.JumpForward(delta / 1000);
+      } else {
+        this.object.JumpBackward(-delta / 1000);
+      }
+    },
+
+    /**
+     * Returns length of video.
+     *
+     * @returns {Float} length in seconds
+     */
+    getLength: function() {
+      return this.length / 1000;
+    },
+
+    /**
+     * Returns current position of video.
+     *
+     * @function {Float} position in seconds
+     */
+    getPosition: function() {
+      return this.position / 1000;
+    },
+
+    /**
+     * Returns current state of the video.
+     *
+     * @returns {String} the state of the video
+     */
+    getState: function() {
+      return this.state;
+    },
+
+    /**
+     * @private
+     */
+    onCurrentPlayTime: function(ms) {
+      // On Samsung 2012, when doing HLS, the duration of the video is periodically updated.
+      this.length = this.object.GetDuration();
+
+      if(ms > this.length || isNaN(ms)) {
+        if(this.state !== 'finished') {
+          this.onRenderingComplete();
+        }
+
+        return;
+      }
+
+      if(this.state !== 'stopped' && this.state !== 'finished') this.position = ms;
+      this.hasPlayed = true;
+
+      if(this.state === 'paused') {
+        this.object.Pause();
+      }
+
+      if(this.state === 'stopped') {
+        this.object.Stop();
+      }
+    },
+
+    /**
+     * @private
+     */
+    onStreamInfoReady: function() {
+      console.log('stream info ready');
+      console.log(this.object.GetDuration());
+      this.length = this.object.GetDuration();
+    },
+
+    /**
+     * @private
+     */
+    onBufferingStart: function() {
+      if(this.state !== 'loading') {
+        this.previousState = this.state;
+      }
+
+      this.state = 'loading';
+      this.trigger('loading');
+      this.trigger('stateChange', 'loading');
+
+      !this.hasPlayed && this.$image && this.$image.hide();
+
+      console.log('onBufferingStart');
+    },
+
+    /**
+     * @private
+     */
+    onBufferingProgress: function() {
+
+    },
+
+    /**
+     * @private
+     */
+    onBufferingComplete: function() {
+      this.state = this.previousState;
+      this.trigger(this.state);
+      this.trigger('stateChange', this.state);
+
+      if(this.previousState === 'stopped' || this.state === 'stopped') {
+        this.$image && this.$image.show();
+        this.object && this.object.Stop();
+      } else if(this.previousState !== 'paused' || this.state !== 'paused') {
+        this.$image && this.$image.hide();
+      } else {
+        this.object && this.object.Pause();
+      }
+
+      console.log('onBufferingProgress');
+    },
+
+    /**
+     * @private
+     */
+    onRenderingComplete: function() {
+
+      this.position = 0;
+
+      this.$image && this.$image.show();
+
+      if(this.object) {
+        this.object.Stop();
+        $(this.object).hide();
+      }
+
+      this.state = 'finished';
+      this.trigger('finished');
+      this.trigger('stateChange', 'finished');
+
+      console.log('onRenderingComplete');
+
+      /*this.$image && this.$image.show();
+
+      if(this.object) {
+        this.object.Stop();
+        $(this.object).hide();
+      }
+
+      this.position = 0;
+      this.state = 'stopped';
+      this.trigger('stopped');
+      this.trigger('stateChange', 'stopped');*/
+    },
+
+    /**
+     * @private
+     */
+    onRenderError: function(err) {
+      this.state = 'error';
+      this.trigger('error');
+      this.trigger('stateChange', 'error');
+
+      this.$image && this.$image.show();
+
+      console.log('onRenderError ' + err);
+    },
+
+    /**
+     * @private
+     */
+    onStreamNotFound: function() {
+      this.state = 'error';
+      this.trigger('error');
+      this.trigger('stateChange', 'error');
+
+      this.$image && this.$image.show();
+
+      console.log('onStreamNotFound');
+    },
+
+    /**
+     * @private
+     */
+    onConnectionFailed: function(err) {
+      this.state = 'error';
+      this.trigger('error');
+      this.trigger('stateChange', 'error');
+
+      this.$image && this.$image.show();
+
+      console.log('onConnectionFailed ' + err);
+    },
+
+    /**
+     * @private
+     */
+    onNetworkDisconnected: function() {
+      this.state = 'error';
+      this.trigger('error');
+      this.trigger('stateChange', 'error');
+
+      this.$image && this.$image.show();
+
+      console.log('onNetworkDisconnected');
+    },
+
+    isWebkit: function() {
+      return $.browser.webkit;
+    }
+
+  });
+
+  return UIVideoPlayer;
+});