define([
  'joshlib!ui/list',
  'joshlib!utils/dollar',
<<<<<<< HEAD
  'joshlib!utils/uid',
  'joshlib!utils/woodman',
  'joshlib!vendor/underscore'
], function (UIList, $, getid, woodman, _) {
  var logger = woodman.getLogger('joshfire.framework.adapters.phone.ui.toolbar');
=======
  'joshlib!vendor/underscore'
], function(
  UIList,
  $,
  _
) {
>>>>>>> 2bfe8a37

  var UIToolbar = UIList.extend({

    tagName: 'div',
    className: 'joshfire-toolbar',

    initialize: function (options) {
      options = options || {};

      // Initialize the instance ID for logging purpose as needed
      this.logid = this.logid || options.logid ||
        this.id || options.id ||
        '' + (options.name ? options.name : 'view') + '-' + getid();
      logger.log(this.logid, 'initialize');

      this.maxOnScreen = options.maxOnScreen || 5;
      this.margin = options.margin || 5;
      //this.arrowWidth = options.arrowWidth || .15;
      this.currPage = 0;
      this.useWindowWidth = options.useWindowWidth || false;
      this.minLengthToShow = options.minLengthToShow;

      UIList.prototype.initialize.call(this, options);
    },

    generate: function(cb) {
      if (this.items.length < this.minLengthToShow) {
        $('body').addClass('no-toolbar');
      }
      UIList.prototype.generate.call(this,cb);
    },

    enhance: function() {
      logger.log(this.logid, 'enhance');
      var self = this;

      var resize = function() {
        if(!this.collection) return;

        this.$('.arrow').remove();

        var width;
        var itemWidth;

        if(self.useWindowWidth) {
          width = window.innerWidth;
        } else {
          var rect = this.el.getBoundingClientRect();
          width = rect.width;
        }

        if(this.collection.length <= this.maxOnScreen) {
          this.$('ul').width(width);

          itemWidth = (width - this.margin) / this.collection.length;

          this.$('li').css({
            width: itemWidth - this.margin + 'px',
            'padding-left': this.margin + 'px'
          });
        } else {

          var numPages = Math.ceil(this.collection.length / (this.maxOnScreen - 2));

          this.$('ul').css({width: numPages * width + 'px'});

          itemWidth = Math.round((width - this.margin) / this.maxOnScreen);

          var $lis = this.$('li').css({
            width: itemWidth - this.margin + 'px',
            'padding-left': this.margin + 'px'
          });

          for (var i = this.maxOnScreen - 2; i < $lis.length; i += this.maxOnScreen - 2) {
            if(i + 1 < $lis.length) {
              $($lis[i]).after('<li class="arrow"><a class="next">next<span></span></a></li><li class="arrow"><a class="prev">prev<span></span></a></li>');
            }
          }

          this.$('.next').parent().css({
            width: itemWidth - this.margin + 'px',
            'padding-left': this.margin + 'px'
          });

          this.$('.prev').parent().css({
            width: itemWidth - this.margin + 'px',
            'padding-left': this.margin * 2 + 'px'
          });

          /**
          * Now using scrollTo instead of scrollToPage for compatibility with
          * iScroll lite
          **/
          this.$('.next').bind('click', _.bind(function(e) {
            var to = 0;
            var boundScrollTo = _.bind(this.iScroller.scrollTo, this.iScroller);

            e.preventDefault();
            this.currPage = Math.min(numPages, this.currPage + 1);
            to += this.currPage * this.maxOnScreen * itemWidth * -1;
            to += this.margin * this.currPage * -1;

            boundScrollTo(to, 0, 200);
            return false;
          }, this));

          this.$('.prev').bind('click', _.bind(function(e) {
            var to = 0;
            var boundScrollTo = _.bind(this.iScroller.scrollTo, this.iScroller);

            e.preventDefault();
            this.currPage = Math.max(0, this.currPage - 1);
            to += this.currPage * this.maxOnScreen * itemWidth * -1;
            to += this.margin * this.currPage * -1;

            boundScrollTo(to, 0, 200);
            return false;
          }, this));
        }
      };

      // Resize the element (e.g. to fit the window's width)
      resize.call(this);

      // Add the scroller (done by the phone's adapted UIElement)
      // Note it's important to add the scroller *after* the element
      // has been resized otherwise it won't work as expected.
      UIList.prototype.enhance.call(this);

      window.addEventListener('resize', _.bind(resize, this));
    }

  });

  return UIToolbar;
});<|MERGE_RESOLUTION|>--- conflicted
+++ resolved
@@ -1,20 +1,11 @@
 define([
   'joshlib!ui/list',
   'joshlib!utils/dollar',
-<<<<<<< HEAD
   'joshlib!utils/uid',
   'joshlib!utils/woodman',
   'joshlib!vendor/underscore'
 ], function (UIList, $, getid, woodman, _) {
   var logger = woodman.getLogger('joshfire.framework.adapters.phone.ui.toolbar');
-=======
-  'joshlib!vendor/underscore'
-], function(
-  UIList,
-  $,
-  _
-) {
->>>>>>> 2bfe8a37
 
   var UIToolbar = UIList.extend({
 
